--- conflicted
+++ resolved
@@ -2125,40 +2125,4 @@
 
 		fetch(url).then(res => expect(res.url).to.equal(`${base}m%C3%B6bius`));
 	});
-<<<<<<< HEAD
-=======
-
-	describe('data uri', () => {
-		const dataUrl = 'data:image/gif;base64,R0lGODlhAQABAIAAAAUEBAAAACwAAAAAAQABAAACAkQBADs=';
-
-		const invalidDataUrl = 'data:@@@@';
-
-		it('should accept data uri', () => {
-			return fetch(dataUrl).then(r => {
-				console.assert(r.status === 200);
-				console.assert(r.headers.get('Content-Type') === 'image/gif');
-
-				return r.buffer().then(b => {
-					console.assert(b instanceof Buffer);
-				});
-			});
-		});
-
-		it('should accept data uri 2', async () => {
-			const r = await fetch('data:text/plain;charset=UTF-8;page=21,the%20data:1234,5678');
-			expect(r.status).to.equal(200);
-			expect(r.headers.get('Content-Type')).to.equal('text/plain;charset=UTF-8;page=21');
-
-			const b = await r.text();
-			expect(b).to.equal('the data:1234,5678');
-		});
-
-		it('should reject invalid data uri', () => {
-			return fetch(invalidDataUrl).catch(error => {
-				console.assert(error);
-				console.assert(error.message.includes('invalid URL'));
-			});
-		});
-	});
->>>>>>> 20902767
 });