// Test tools
import zlib from 'zlib';
import crypto from 'crypto';
import http from 'http';
import fs from 'fs';
import stream from 'stream';
import path from 'path';
import {lookup} from 'dns';
import vm from 'vm';
import {TextEncoder} from 'util';
import chai from 'chai';
import chaiPromised from 'chai-as-promised';
import chaiIterator from 'chai-iterator';
import chaiString from 'chai-string';
import FormData from 'form-data';
import FormDataNode from 'formdata-node';
import delay from 'delay';
import AbortControllerPolyfill from 'abortcontroller-polyfill/dist/abortcontroller.js';
import AbortController2 from 'abort-controller';

const {AbortController} = AbortControllerPolyfill;

// Test subjects
import Blob from 'fetch-blob';

import fetch, {
	FetchError,
	Headers,
	Request,
	Response
} from '../src/index.js';
import {FetchError as FetchErrorOrig} from '../src/errors/fetch-error.js';
import HeadersOrig, {fromRawHeaders} from '../src/headers.js';
import RequestOrig from '../src/request.js';
import ResponseOrig from '../src/response.js';
import Body, {getTotalBytes, extractContentType} from '../src/body.js';
import TestServer from './utils/server.js';

const {
	Uint8Array: VMUint8Array
} = vm.runInNewContext('this');

import chaiTimeout from './utils/chai-timeout.js';

chai.use(chaiPromised);
chai.use(chaiIterator);
chai.use(chaiString);
chai.use(chaiTimeout);
const {expect} = chai;

function streamToPromise(stream, dataHandler) {
	return new Promise((resolve, reject) => {
		stream.on('data', (...args) => {
			Promise.resolve()
				.then(() => dataHandler(...args))
				.catch(reject);
		});
		stream.on('end', resolve);
		stream.on('error', reject);
	});
}

describe('node-fetch', () => {
	const local = new TestServer();
	let base;

	before(async () => {
		await local.start();
		base = `http://${local.hostname}:${local.port}/`;
	});

	after(async () => {
		return local.stop();
	});

	it('should return a promise', () => {
		const url = `${base}hello`;
		const p = fetch(url);
		expect(p).to.be.an.instanceof(Promise);
		expect(p).to.have.property('then');
	});

	it('should expose Headers, Response and Request constructors', () => {
		expect(FetchError).to.equal(FetchErrorOrig);
		expect(Headers).to.equal(HeadersOrig);
		expect(Response).to.equal(ResponseOrig);
		expect(Request).to.equal(RequestOrig);
	});

	it('should support proper toString output for Headers, Response and Request objects', () => {
		expect(new Headers().toString()).to.equal('[object Headers]');
		expect(new Response().toString()).to.equal('[object Response]');
		expect(new Request(base).toString()).to.equal('[object Request]');
	});

	it('should reject with error if url is protocol relative', () => {
		const url = '//example.com/';
		return expect(fetch(url)).to.eventually.be.rejectedWith(TypeError, /Invalid URL/);
	});

	it('should reject with error if url is relative path', () => {
		const url = '/some/path';
		return expect(fetch(url)).to.eventually.be.rejectedWith(TypeError, /Invalid URL/);
	});

	it('should reject with error if protocol is unsupported', () => {
		const url = 'ftp://example.com/';
		return expect(fetch(url)).to.eventually.be.rejectedWith(TypeError, /URL scheme "ftp" is not supported/);
	});

	it('should reject with error on network failure', function () {
		this.timeout(5000);
		const url = 'http://localhost:50000/';
		return expect(fetch(url)).to.eventually.be.rejected
			.and.be.an.instanceOf(FetchError)
			.and.include({type: 'system', code: 'ECONNREFUSED', errno: 'ECONNREFUSED'});
	});

	it('error should contain system error if one occurred', () => {
		const err = new FetchError('a message', 'system', new Error('an error'));
		return expect(err).to.have.property('erroredSysCall');
	});

	it('error should not contain system error if none occurred', () => {
		const err = new FetchError('a message', 'a type');
		return expect(err).to.not.have.property('erroredSysCall');
	});

	it('system error is extracted from failed requests', function () {
		this.timeout(5000);
		const url = 'http://localhost:50000/';
		return expect(fetch(url)).to.eventually.be.rejected
			.and.be.an.instanceOf(FetchError)
			.and.have.property('erroredSysCall');
	});

	it('should resolve into response', () => {
		const url = `${base}hello`;
		return fetch(url).then(res => {
			expect(res).to.be.an.instanceof(Response);
			expect(res.headers).to.be.an.instanceof(Headers);
			expect(res.body).to.be.an.instanceof(stream.Transform);
			expect(res.bodyUsed).to.be.false;

			expect(res.url).to.equal(url);
			expect(res.ok).to.be.true;
			expect(res.status).to.equal(200);
			expect(res.statusText).to.equal('OK');
		});
	});

	it('Response.redirect should resolve into response', () => {
		const res = Response.redirect('http://localhost');
		expect(res).to.be.an.instanceof(Response);
		expect(res.headers).to.be.an.instanceof(Headers);
		expect(res.headers.get('location')).to.equal('http://localhost/');
		expect(res.status).to.equal(302);
	});

	it('Response.redirect /w invalid url should fail', () => {
		expect(() => {
			Response.redirect('localhost');
		}).to.throw();
	});

	it('Response.redirect /w invalid status should fail', () => {
		expect(() => {
			Response.redirect('http://localhost', 200);
		}).to.throw();
	});

	it('should accept plain text response', () => {
		const url = `${base}plain`;
		return fetch(url).then(res => {
			expect(res.headers.get('content-type')).to.equal('text/plain');
			return res.text().then(result => {
				expect(res.bodyUsed).to.be.true;
				expect(result).to.be.a('string');
				expect(result).to.equal('text');
			});
		});
	});

	it('should accept html response (like plain text)', () => {
		const url = `${base}html`;
		return fetch(url).then(res => {
			expect(res.headers.get('content-type')).to.equal('text/html');
			return res.text().then(result => {
				expect(res.bodyUsed).to.be.true;
				expect(result).to.be.a('string');
				expect(result).to.equal('<html></html>');
			});
		});
	});

	it('should accept json response', () => {
		const url = `${base}json`;
		return fetch(url).then(res => {
			expect(res.headers.get('content-type')).to.equal('application/json');
			return res.json().then(result => {
				expect(res.bodyUsed).to.be.true;
				expect(result).to.be.an('object');
				expect(result).to.deep.equal({name: 'value'});
			});
		});
	});

	it('should send request with custom headers', () => {
		const url = `${base}inspect`;
		const options = {
			headers: {'x-custom-header': 'abc'}
		};
		return fetch(url, options).then(res => {
			return res.json();
		}).then(res => {
			expect(res.headers['x-custom-header']).to.equal('abc');
		});
	});

	it('should accept headers instance', () => {
		const url = `${base}inspect`;
		const options = {
			headers: new Headers({'x-custom-header': 'abc'})
		};
		return fetch(url, options).then(res => {
			return res.json();
		}).then(res => {
			expect(res.headers['x-custom-header']).to.equal('abc');
		});
	});

	it('should accept custom host header', () => {
		const url = `${base}inspect`;
		const options = {
			headers: {
				host: 'example.com'
			}
		};
		return fetch(url, options).then(res => {
			return res.json();
		}).then(res => {
			expect(res.headers.host).to.equal('example.com');
		});
	});

	it('should accept custom HoSt header', () => {
		const url = `${base}inspect`;
		const options = {
			headers: {
				HoSt: 'example.com'
			}
		};
		return fetch(url, options).then(res => {
			return res.json();
		}).then(res => {
			expect(res.headers.host).to.equal('example.com');
		});
	});

	it('should follow redirect code 301', () => {
		const url = `${base}redirect/301`;
		return fetch(url).then(res => {
			expect(res.url).to.equal(`${base}inspect`);
			expect(res.status).to.equal(200);
			expect(res.ok).to.be.true;
		});
	});

	it('should follow redirect code 302', () => {
		const url = `${base}redirect/302`;
		return fetch(url).then(res => {
			expect(res.url).to.equal(`${base}inspect`);
			expect(res.status).to.equal(200);
		});
	});

	it('should follow redirect code 303', () => {
		const url = `${base}redirect/303`;
		return fetch(url).then(res => {
			expect(res.url).to.equal(`${base}inspect`);
			expect(res.status).to.equal(200);
		});
	});

	it('should follow redirect code 307', () => {
		const url = `${base}redirect/307`;
		return fetch(url).then(res => {
			expect(res.url).to.equal(`${base}inspect`);
			expect(res.status).to.equal(200);
		});
	});

	it('should follow redirect code 308', () => {
		const url = `${base}redirect/308`;
		return fetch(url).then(res => {
			expect(res.url).to.equal(`${base}inspect`);
			expect(res.status).to.equal(200);
		});
	});

	it('should follow redirect chain', () => {
		const url = `${base}redirect/chain`;
		return fetch(url).then(res => {
			expect(res.url).to.equal(`${base}inspect`);
			expect(res.status).to.equal(200);
		});
	});

	it('should follow POST request redirect code 301 with GET', () => {
		const url = `${base}redirect/301`;
		const options = {
			method: 'POST',
			body: 'a=1'
		};
		return fetch(url, options).then(res => {
			expect(res.url).to.equal(`${base}inspect`);
			expect(res.status).to.equal(200);
			return res.json().then(result => {
				expect(result.method).to.equal('GET');
				expect(result.body).to.equal('');
			});
		});
	});

	it('should follow PATCH request redirect code 301 with PATCH', () => {
		const url = `${base}redirect/301`;
		const options = {
			method: 'PATCH',
			body: 'a=1'
		};
		return fetch(url, options).then(res => {
			expect(res.url).to.equal(`${base}inspect`);
			expect(res.status).to.equal(200);
			return res.json().then(res => {
				expect(res.method).to.equal('PATCH');
				expect(res.body).to.equal('a=1');
			});
		});
	});

	it('should follow POST request redirect code 302 with GET', () => {
		const url = `${base}redirect/302`;
		const options = {
			method: 'POST',
			body: 'a=1'
		};
		return fetch(url, options).then(res => {
			expect(res.url).to.equal(`${base}inspect`);
			expect(res.status).to.equal(200);
			return res.json().then(result => {
				expect(result.method).to.equal('GET');
				expect(result.body).to.equal('');
			});
		});
	});

	it('should follow PATCH request redirect code 302 with PATCH', () => {
		const url = `${base}redirect/302`;
		const options = {
			method: 'PATCH',
			body: 'a=1'
		};
		return fetch(url, options).then(res => {
			expect(res.url).to.equal(`${base}inspect`);
			expect(res.status).to.equal(200);
			return res.json().then(res => {
				expect(res.method).to.equal('PATCH');
				expect(res.body).to.equal('a=1');
			});
		});
	});

	it('should follow redirect code 303 with GET', () => {
		const url = `${base}redirect/303`;
		const options = {
			method: 'PUT',
			body: 'a=1'
		};
		return fetch(url, options).then(res => {
			expect(res.url).to.equal(`${base}inspect`);
			expect(res.status).to.equal(200);
			return res.json().then(result => {
				expect(result.method).to.equal('GET');
				expect(result.body).to.equal('');
			});
		});
	});

	it('should follow PATCH request redirect code 307 with PATCH', () => {
		const url = `${base}redirect/307`;
		const options = {
			method: 'PATCH',
			body: 'a=1'
		};
		return fetch(url, options).then(res => {
			expect(res.url).to.equal(`${base}inspect`);
			expect(res.status).to.equal(200);
			return res.json().then(result => {
				expect(result.method).to.equal('PATCH');
				expect(result.body).to.equal('a=1');
			});
		});
	});

	it('should not follow non-GET redirect if body is a readable stream', () => {
		const url = `${base}redirect/307`;
		const options = {
			method: 'PATCH',
			body: stream.Readable.from('tada')
		};
		return expect(fetch(url, options)).to.eventually.be.rejected
			.and.be.an.instanceOf(FetchError)
			.and.have.property('type', 'unsupported-redirect');
	});

	it('should obey maximum redirect, reject case', () => {
		const url = `${base}redirect/chain`;
		const options = {
			follow: 1
		};
		return expect(fetch(url, options)).to.eventually.be.rejected
			.and.be.an.instanceOf(FetchError)
			.and.have.property('type', 'max-redirect');
	});

	it('should obey redirect chain, resolve case', () => {
		const url = `${base}redirect/chain`;
		const options = {
			follow: 2
		};
		return fetch(url, options).then(res => {
			expect(res.url).to.equal(`${base}inspect`);
			expect(res.status).to.equal(200);
		});
	});

	it('should allow not following redirect', () => {
		const url = `${base}redirect/301`;
		const options = {
			follow: 0
		};
		return expect(fetch(url, options)).to.eventually.be.rejected
			.and.be.an.instanceOf(FetchError)
			.and.have.property('type', 'max-redirect');
	});

	it('should support redirect mode, manual flag', () => {
		const url = `${base}redirect/301`;
		const options = {
			redirect: 'manual'
		};
		return fetch(url, options).then(res => {
			expect(res.url).to.equal(url);
			expect(res.status).to.equal(301);
			expect(res.headers.get('location')).to.equal(`${base}inspect`);
		});
	});

	it('should support redirect mode, error flag', () => {
		const url = `${base}redirect/301`;
		const options = {
			redirect: 'error'
		};
		return expect(fetch(url, options)).to.eventually.be.rejected
			.and.be.an.instanceOf(FetchError)
			.and.have.property('type', 'no-redirect');
	});

	it('should support redirect mode, manual flag when there is no redirect', () => {
		const url = `${base}hello`;
		const options = {
			redirect: 'manual'
		};
		return fetch(url, options).then(res => {
			expect(res.url).to.equal(url);
			expect(res.status).to.equal(200);
			expect(res.headers.get('location')).to.be.null;
		});
	});

	it('should follow redirect code 301 and keep existing headers', () => {
		const url = `${base}redirect/301`;
		const options = {
			headers: new Headers({'x-custom-header': 'abc'})
		};
		return fetch(url, options).then(res => {
			expect(res.url).to.equal(`${base}inspect`);
			return res.json();
		}).then(res => {
			expect(res.headers['x-custom-header']).to.equal('abc');
		});
	});

	it('should treat broken redirect as ordinary response (follow)', () => {
		const url = `${base}redirect/no-location`;
		return fetch(url).then(res => {
			expect(res.url).to.equal(url);
			expect(res.status).to.equal(301);
			expect(res.headers.get('location')).to.be.null;
		});
	});

	it('should treat broken redirect as ordinary response (manual)', () => {
		const url = `${base}redirect/no-location`;
		const options = {
			redirect: 'manual'
		};
		return fetch(url, options).then(res => {
			expect(res.url).to.equal(url);
			expect(res.status).to.equal(301);
			expect(res.headers.get('location')).to.be.null;
		});
	});

	it('should set redirected property on response when redirect', () => {
		const url = `${base}redirect/301`;
		return fetch(url).then(res => {
			expect(res.redirected).to.be.true;
		});
	});

	it('should not set redirected property on response without redirect', () => {
		const url = `${base}hello`;
		return fetch(url).then(res => {
			expect(res.redirected).to.be.false;
		});
	});

	it('should ignore invalid headers', () => {
		const headers = fromRawHeaders([
			'Invalid-Header ',
			'abc\r\n',
			'Invalid-Header-Value',
			'\u0007k\r\n',
			'Cookie',
			'\u0007k\r\n',
			'Cookie',
			'\u0007kk\r\n'
		]);
		expect(headers).to.be.instanceOf(Headers);
		expect(headers.raw()).to.deep.equal({});
	});

	it('should handle client-error response', () => {
		const url = `${base}error/400`;
		return fetch(url).then(res => {
			expect(res.headers.get('content-type')).to.equal('text/plain');
			expect(res.status).to.equal(400);
			expect(res.statusText).to.equal('Bad Request');
			expect(res.ok).to.be.false;
			return res.text().then(result => {
				expect(res.bodyUsed).to.be.true;
				expect(result).to.be.a('string');
				expect(result).to.equal('client error');
			});
		});
	});

	it('should handle server-error response', () => {
		const url = `${base}error/500`;
		return fetch(url).then(res => {
			expect(res.headers.get('content-type')).to.equal('text/plain');
			expect(res.status).to.equal(500);
			expect(res.statusText).to.equal('Internal Server Error');
			expect(res.ok).to.be.false;
			return res.text().then(result => {
				expect(res.bodyUsed).to.be.true;
				expect(result).to.be.a('string');
				expect(result).to.equal('server error');
			});
		});
	});

	it('should handle network-error response', () => {
		const url = `${base}error/reset`;
		return expect(fetch(url)).to.eventually.be.rejected
			.and.be.an.instanceOf(FetchError)
			.and.have.property('code', 'ECONNRESET');
	});

	it('should handle network-error partial response', () => {
		const url = `${base}error/premature`;
		return fetch(url).then(res => {
			expect(res.status).to.equal(200);
			expect(res.ok).to.be.true;
			return expect(res.text()).to.eventually.be.rejectedWith(Error)
				.and.have.property('message').matches(/Premature close|The operation was aborted/);
		});
	});

	it('should handle DNS-error response', () => {
		const url = 'http://domain.invalid';
		return expect(fetch(url)).to.eventually.be.rejected
			.and.be.an.instanceOf(FetchError)
			.and.have.property('code').that.matches(/ENOTFOUND|EAI_AGAIN/);
	});

	it('should reject invalid json response', () => {
		const url = `${base}error/json`;
		return fetch(url).then(res => {
			expect(res.headers.get('content-type')).to.equal('application/json');
			return expect(res.json()).to.eventually.be.rejectedWith(Error);
		});
	});

	it('should handle no content response', () => {
		const url = `${base}no-content`;
		return fetch(url).then(res => {
			expect(res.status).to.equal(204);
			expect(res.statusText).to.equal('No Content');
			expect(res.ok).to.be.true;
			return res.text().then(result => {
				expect(result).to.be.a('string');
				expect(result).to.be.empty;
			});
		});
	});

	it('should reject when trying to parse no content response as json', () => {
		const url = `${base}no-content`;
		return fetch(url).then(res => {
			expect(res.status).to.equal(204);
			expect(res.statusText).to.equal('No Content');
			expect(res.ok).to.be.true;
			return expect(res.json()).to.eventually.be.rejectedWith(Error);
		});
	});

	it('should handle no content response with gzip encoding', () => {
		const url = `${base}no-content/gzip`;
		return fetch(url).then(res => {
			expect(res.status).to.equal(204);
			expect(res.statusText).to.equal('No Content');
			expect(res.headers.get('content-encoding')).to.equal('gzip');
			expect(res.ok).to.be.true;
			return res.text().then(result => {
				expect(result).to.be.a('string');
				expect(result).to.be.empty;
			});
		});
	});

	it('should handle not modified response', () => {
		const url = `${base}not-modified`;
		return fetch(url).then(res => {
			expect(res.status).to.equal(304);
			expect(res.statusText).to.equal('Not Modified');
			expect(res.ok).to.be.false;
			return res.text().then(result => {
				expect(result).to.be.a('string');
				expect(result).to.be.empty;
			});
		});
	});

	it('should handle not modified response with gzip encoding', () => {
		const url = `${base}not-modified/gzip`;
		return fetch(url).then(res => {
			expect(res.status).to.equal(304);
			expect(res.statusText).to.equal('Not Modified');
			expect(res.headers.get('content-encoding')).to.equal('gzip');
			expect(res.ok).to.be.false;
			return res.text().then(result => {
				expect(result).to.be.a('string');
				expect(result).to.be.empty;
			});
		});
	});

	it('should decompress gzip response', () => {
		const url = `${base}gzip`;
		return fetch(url).then(res => {
			expect(res.headers.get('content-type')).to.equal('text/plain');
			return res.text().then(result => {
				expect(result).to.be.a('string');
				expect(result).to.equal('hello world');
			});
		});
	});

	it('should decompress slightly invalid gzip response', () => {
		const url = `${base}gzip-truncated`;
		return fetch(url).then(res => {
			expect(res.headers.get('content-type')).to.equal('text/plain');
			return res.text().then(result => {
				expect(result).to.be.a('string');
				expect(result).to.equal('hello world');
			});
		});
	});

	it('should make capitalised Content-Encoding lowercase', () => {
		const url = `${base}gzip-capital`;
		return fetch(url).then(res => {
			expect(res.headers.get('content-encoding')).to.equal('gzip');
			return res.text().then(result => {
				expect(result).to.be.a('string');
				expect(result).to.equal('hello world');
			});
		});
	});

	it('should decompress deflate response', () => {
		const url = `${base}deflate`;
		return fetch(url).then(res => {
			expect(res.headers.get('content-type')).to.equal('text/plain');
			return res.text().then(result => {
				expect(result).to.be.a('string');
				expect(result).to.equal('hello world');
			});
		});
	});

	it('should decompress deflate raw response from old apache server', () => {
		const url = `${base}deflate-raw`;
		return fetch(url).then(res => {
			expect(res.headers.get('content-type')).to.equal('text/plain');
			return res.text().then(result => {
				expect(result).to.be.a('string');
				expect(result).to.equal('hello world');
			});
		});
	});

	it('should decompress brotli response', function () {
		if (typeof zlib.createBrotliDecompress !== 'function') {
			this.skip();
		}

		const url = `${base}brotli`;
		return fetch(url).then(res => {
			expect(res.headers.get('content-type')).to.equal('text/plain');
			return res.text().then(result => {
				expect(result).to.be.a('string');
				expect(result).to.equal('hello world');
			});
		});
	});

	it('should handle no content response with brotli encoding', function () {
		if (typeof zlib.createBrotliDecompress !== 'function') {
			this.skip();
		}

		const url = `${base}no-content/brotli`;
		return fetch(url).then(res => {
			expect(res.status).to.equal(204);
			expect(res.statusText).to.equal('No Content');
			expect(res.headers.get('content-encoding')).to.equal('br');
			expect(res.ok).to.be.true;
			return res.text().then(result => {
				expect(result).to.be.a('string');
				expect(result).to.be.empty;
			});
		});
	});

	it('should skip decompression if unsupported', () => {
		const url = `${base}sdch`;
		return fetch(url).then(res => {
			expect(res.headers.get('content-type')).to.equal('text/plain');
			return res.text().then(result => {
				expect(result).to.be.a('string');
				expect(result).to.equal('fake sdch string');
			});
		});
	});

	it('should reject if response compression is invalid', () => {
		const url = `${base}invalid-content-encoding`;
		return fetch(url).then(res => {
			expect(res.headers.get('content-type')).to.equal('text/plain');
			return expect(res.text()).to.eventually.be.rejected
				.and.be.an.instanceOf(FetchError)
				.and.have.property('code', 'Z_DATA_ERROR');
		});
	});

	it('should handle errors on the body stream even if it is not used', done => {
		const url = `${base}invalid-content-encoding`;
		fetch(url)
			.then(res => {
				expect(res.status).to.equal(200);
			})
			.catch(() => { })
			.then(() => {
				// Wait a few ms to see if a uncaught error occurs
				setTimeout(() => {
					done();
				}, 20);
			});
	});

	it('should collect handled errors on the body stream to reject if the body is used later', () => {
		const url = `${base}invalid-content-encoding`;
		return fetch(url).then(delay(20)).then(res => {
			expect(res.headers.get('content-type')).to.equal('text/plain');
			return expect(res.text()).to.eventually.be.rejected
				.and.be.an.instanceOf(FetchError)
				.and.have.property('code', 'Z_DATA_ERROR');
		});
	});

	it('should allow disabling auto decompression', () => {
		const url = `${base}gzip`;
		const options = {
			compress: false
		};
		return fetch(url, options).then(res => {
			expect(res.headers.get('content-type')).to.equal('text/plain');
			return res.text().then(result => {
				expect(result).to.be.a('string');
				expect(result).to.not.equal('hello world');
			});
		});
	});

	it('should not overwrite existing accept-encoding header when auto decompression is true', () => {
		const url = `${base}inspect`;
		const options = {
			compress: true,
			headers: {
				'Accept-Encoding': 'gzip'
			}
		};
		return fetch(url, options).then(res => res.json()).then(res => {
			expect(res.headers['accept-encoding']).to.equal('gzip');
		});
	});

	it('should support request cancellation with signal', function () {
		this.timeout(500);
		const controller = new AbortController();
		const controller2 = new AbortController2();

		const fetches = [
			fetch(`${base}timeout`, {signal: controller.signal}),
			fetch(`${base}timeout`, {signal: controller2.signal}),
			fetch(
				`${base}timeout`,
				{
					method: 'POST',
					signal: controller.signal,
					headers: {
						'Content-Type': 'application/json',
						body: JSON.stringify({hello: 'world'})
					}
				}
			)
		];
		setTimeout(() => {
			controller.abort();
			controller2.abort();
		}, 100);

		return Promise.all(fetches.map(fetched => expect(fetched)
			.to.eventually.be.rejected
			.and.be.an.instanceOf(Error)
			.and.include({
				type: 'aborted',
				name: 'AbortError'
			})
		));
	});

	it('should reject immediately if signal has already been aborted', () => {
		const url = `${base}timeout`;
		const controller = new AbortController();
		const options = {
			signal: controller.signal
		};
		controller.abort();
		const fetched = fetch(url, options);
		return expect(fetched).to.eventually.be.rejected
			.and.be.an.instanceOf(Error)
			.and.include({
				type: 'aborted',
				name: 'AbortError'
			});
	});

	it('should remove internal AbortSignal event listener after request is aborted', () => {
		const controller = new AbortController();
		const {signal} = controller;
		const promise = fetch(
			`${base}timeout`,
			{signal}
		);
		const result = expect(promise).to.eventually.be.rejected
			.and.be.an.instanceof(Error)
			.and.have.property('name', 'AbortError')
			.then(() => {
				expect(signal.listeners.abort.length).to.equal(0);
			});
		controller.abort();
		return result;
	});

	it('should allow redirects to be aborted', () => {
		const abortController = new AbortController();
		const request = new Request(`${base}redirect/slow`, {
			signal: abortController.signal
		});
		setTimeout(() => {
			abortController.abort();
		}, 20);
		return expect(fetch(request)).to.be.eventually.rejected
			.and.be.an.instanceOf(Error)
			.and.have.property('name', 'AbortError');
	});

	it('should allow redirected response body to be aborted', () => {
		const abortController = new AbortController();
		const request = new Request(`${base}redirect/slow-stream`, {
			signal: abortController.signal
		});
		return expect(fetch(request).then(res => {
			expect(res.headers.get('content-type')).to.equal('text/plain');
			const result = res.text();
			abortController.abort();
			return result;
		})).to.be.eventually.rejected
			.and.be.an.instanceOf(Error)
			.and.have.property('name', 'AbortError');
	});

	it('should remove internal AbortSignal event listener after request and response complete without aborting', () => {
		const controller = new AbortController();
		const {signal} = controller;
		const fetchHtml = fetch(`${base}html`, {signal})
			.then(res => res.text());
		const fetchResponseError = fetch(`${base}error/reset`, {signal});
		const fetchRedirect = fetch(`${base}redirect/301`, {signal}).then(res => res.json());
		return Promise.all([
			expect(fetchHtml).to.eventually.be.fulfilled.and.equal('<html></html>'),
			expect(fetchResponseError).to.be.eventually.rejected,
			expect(fetchRedirect).to.eventually.be.fulfilled
		]).then(() => {
			expect(signal.listeners.abort.length).to.equal(0);
		});
	});

	it('should reject response body with AbortError when aborted before stream has been read completely', () => {
		const controller = new AbortController();
		return expect(fetch(
			`${base}slow`,
			{signal: controller.signal}
		))
			.to.eventually.be.fulfilled
			.then(res => {
				const promise = res.text();
				controller.abort();
				return expect(promise)
					.to.eventually.be.rejected
					.and.be.an.instanceof(Error)
					.and.have.property('name', 'AbortError');
			});
	});

	it('should reject response body methods immediately with AbortError when aborted before stream is disturbed', () => {
		const controller = new AbortController();
		return expect(fetch(
			`${base}slow`,
			{signal: controller.signal}
		))
			.to.eventually.be.fulfilled
			.then(res => {
				controller.abort();
				return expect(res.text())
					.to.eventually.be.rejected
					.and.be.an.instanceof(Error)
					.and.have.property('name', 'AbortError');
			});
	});

	it('should emit error event to response body with an AbortError when aborted before underlying stream is closed', done => {
		const controller = new AbortController();
		expect(fetch(
			`${base}slow`,
			{signal: controller.signal}
		))
			.to.eventually.be.fulfilled
			.then(res => {
				res.body.once('error', err => {
					expect(err)
						.to.be.an.instanceof(Error)
						.and.have.property('name', 'AbortError');
					done();
				});
				controller.abort();
			});
	});

	it('should cancel request body of type Stream with AbortError when aborted', () => {
		const controller = new AbortController();
		const body = new stream.Readable({objectMode: true});
		body._read = () => { };
		const promise = fetch(
			`${base}slow`,
			{signal: controller.signal, body, method: 'POST'}
		);

		const result = Promise.all([
			new Promise((resolve, reject) => {
				body.on('error', error => {
					try {
						expect(error).to.be.an.instanceof(Error).and.have.property('name', 'AbortError');
						resolve();
					} catch (error_) {
						reject(error_);
					}
				});
			}),
			expect(promise).to.eventually.be.rejected
				.and.be.an.instanceof(Error)
				.and.have.property('name', 'AbortError')
		]);

		controller.abort();

		return result;
	});

	it('should throw a TypeError if a signal is not of type AbortSignal', () => {
		return Promise.all([
			expect(fetch(`${base}inspect`, {signal: {}}))
				.to.be.eventually.rejected
				.and.be.an.instanceof(TypeError)
				.and.have.property('message').includes('AbortSignal'),
			expect(fetch(`${base}inspect`, {signal: ''}))
				.to.be.eventually.rejected
				.and.be.an.instanceof(TypeError)
				.and.have.property('message').includes('AbortSignal'),
			expect(fetch(`${base}inspect`, {signal: Object.create(null)}))
				.to.be.eventually.rejected
				.and.be.an.instanceof(TypeError)
				.and.have.property('message').includes('AbortSignal')
		]);
	});

	it('should set default User-Agent', () => {
		const url = `${base}inspect`;
		return fetch(url).then(res => res.json()).then(res => {
			expect(res.headers['user-agent']).to.startWith('node-fetch');
		});
	});

	it('should allow setting User-Agent', () => {
		const url = `${base}inspect`;
		const options = {
			headers: {
				'user-agent': 'faked'
			}
		};
		return fetch(url, options).then(res => res.json()).then(res => {
			expect(res.headers['user-agent']).to.equal('faked');
		});
	});

	it('should set default Accept header', () => {
		const url = `${base}inspect`;
		fetch(url).then(res => res.json()).then(res => {
			expect(res.headers.accept).to.equal('*/*');
		});
	});

	it('should allow setting Accept header', () => {
		const url = `${base}inspect`;
		const options = {
			headers: {
				accept: 'application/json'
			}
		};
		return fetch(url, options).then(res => res.json()).then(res => {
			expect(res.headers.accept).to.equal('application/json');
		});
	});

	it('should allow POST request', () => {
		const url = `${base}inspect`;
		const options = {
			method: 'POST'
		};
		return fetch(url, options).then(res => {
			return res.json();
		}).then(res => {
			expect(res.method).to.equal('POST');
			expect(res.headers['transfer-encoding']).to.be.undefined;
			expect(res.headers['content-type']).to.be.undefined;
			expect(res.headers['content-length']).to.equal('0');
		});
	});

	it('should allow POST request with string body', () => {
		const url = `${base}inspect`;
		const options = {
			method: 'POST',
			body: 'a=1'
		};
		return fetch(url, options).then(res => {
			return res.json();
		}).then(res => {
			expect(res.method).to.equal('POST');
			expect(res.body).to.equal('a=1');
			expect(res.headers['transfer-encoding']).to.be.undefined;
			expect(res.headers['content-type']).to.equal('text/plain;charset=UTF-8');
			expect(res.headers['content-length']).to.equal('3');
		});
	});

	it('should allow POST request with buffer body', () => {
		const url = `${base}inspect`;
		const options = {
			method: 'POST',
			body: Buffer.from('a=1', 'utf-8')
		};
		return fetch(url, options).then(res => {
			return res.json();
		}).then(res => {
			expect(res.method).to.equal('POST');
			expect(res.body).to.equal('a=1');
			expect(res.headers['transfer-encoding']).to.be.undefined;
			expect(res.headers['content-type']).to.be.undefined;
			expect(res.headers['content-length']).to.equal('3');
		});
	});

	it('should allow POST request with ArrayBuffer body', () => {
		const encoder = new TextEncoder();
		const url = `${base}inspect`;
		const options = {
			method: 'POST',
			body: encoder.encode('Hello, world!\n').buffer
		};
		return fetch(url, options).then(res => res.json()).then(res => {
			expect(res.method).to.equal('POST');
			expect(res.body).to.equal('Hello, world!\n');
			expect(res.headers['transfer-encoding']).to.be.undefined;
			expect(res.headers['content-type']).to.be.undefined;
			expect(res.headers['content-length']).to.equal('14');
		});
	});

	it('should allow POST request with ArrayBuffer body from a VM context', () => {
		const url = `${base}inspect`;
		const options = {
			method: 'POST',
			body: new VMUint8Array(Buffer.from('Hello, world!\n')).buffer
		};
		return fetch(url, options).then(res => res.json()).then(res => {
			expect(res.method).to.equal('POST');
			expect(res.body).to.equal('Hello, world!\n');
			expect(res.headers['transfer-encoding']).to.be.undefined;
			expect(res.headers['content-type']).to.be.undefined;
			expect(res.headers['content-length']).to.equal('14');
		});
	});

	it('should allow POST request with ArrayBufferView (Uint8Array) body', () => {
		const encoder = new TextEncoder();
		const url = `${base}inspect`;
		const options = {
			method: 'POST',
			body: encoder.encode('Hello, world!\n')
		};
		return fetch(url, options).then(res => res.json()).then(res => {
			expect(res.method).to.equal('POST');
			expect(res.body).to.equal('Hello, world!\n');
			expect(res.headers['transfer-encoding']).to.be.undefined;
			expect(res.headers['content-type']).to.be.undefined;
			expect(res.headers['content-length']).to.equal('14');
		});
	});

	it('should allow POST request with ArrayBufferView (DataView) body', () => {
		const encoder = new TextEncoder();
		const url = `${base}inspect`;
		const options = {
			method: 'POST',
			body: new DataView(encoder.encode('Hello, world!\n').buffer)
		};
		return fetch(url, options).then(res => res.json()).then(res => {
			expect(res.method).to.equal('POST');
			expect(res.body).to.equal('Hello, world!\n');
			expect(res.headers['transfer-encoding']).to.be.undefined;
			expect(res.headers['content-type']).to.be.undefined;
			expect(res.headers['content-length']).to.equal('14');
		});
	});

	it('should allow POST request with ArrayBufferView (Uint8Array) body from a VM context', () => {
		const url = `${base}inspect`;
		const options = {
			method: 'POST',
			body: new VMUint8Array(Buffer.from('Hello, world!\n'))
		};
		return fetch(url, options).then(res => res.json()).then(res => {
			expect(res.method).to.equal('POST');
			expect(res.body).to.equal('Hello, world!\n');
			expect(res.headers['transfer-encoding']).to.be.undefined;
			expect(res.headers['content-type']).to.be.undefined;
			expect(res.headers['content-length']).to.equal('14');
		});
	});

	it('should allow POST request with ArrayBufferView (Uint8Array, offset, length) body', () => {
		const encoder = new TextEncoder();
		const url = `${base}inspect`;
		const options = {
			method: 'POST',
			body: encoder.encode('Hello, world!\n').subarray(7, 13)
		};
		return fetch(url, options).then(res => res.json()).then(res => {
			expect(res.method).to.equal('POST');
			expect(res.body).to.equal('world!');
			expect(res.headers['transfer-encoding']).to.be.undefined;
			expect(res.headers['content-type']).to.be.undefined;
			expect(res.headers['content-length']).to.equal('6');
		});
	});

	it('should allow POST request with blob body without type', () => {
		const url = `${base}inspect`;
		const options = {
			method: 'POST',
			body: new Blob(['a=1'])
		};
		return fetch(url, options).then(res => {
			return res.json();
		}).then(res => {
			expect(res.method).to.equal('POST');
			expect(res.body).to.equal('a=1');
			expect(res.headers['transfer-encoding']).to.be.undefined;
			expect(res.headers['content-type']).to.be.undefined;
			expect(res.headers['content-length']).to.equal('3');
		});
	});

	it('should allow POST request with blob body with type', () => {
		const url = `${base}inspect`;
		const options = {
			method: 'POST',
			body: new Blob(['a=1'], {
				type: 'text/plain;charset=UTF-8'
			})
		};
		return fetch(url, options).then(res => {
			return res.json();
		}).then(res => {
			expect(res.method).to.equal('POST');
			expect(res.body).to.equal('a=1');
			expect(res.headers['transfer-encoding']).to.be.undefined;
			expect(res.headers['content-type']).to.equal('text/plain;charset=utf-8');
			expect(res.headers['content-length']).to.equal('3');
		});
	});

	it('should allow POST request with readable stream as body', () => {
		const url = `${base}inspect`;
		const options = {
			method: 'POST',
			body: stream.Readable.from('a=1')
		};
		return fetch(url, options).then(res => {
			return res.json();
		}).then(res => {
			expect(res.method).to.equal('POST');
			expect(res.body).to.equal('a=1');
			expect(res.headers['transfer-encoding']).to.equal('chunked');
			expect(res.headers['content-type']).to.be.undefined;
			expect(res.headers['content-length']).to.be.undefined;
		});
	});

	it('should allow POST request with form-data as body', () => {
		const form = new FormData();
		form.append('a', '1');

		const url = `${base}multipart`;
		const options = {
			method: 'POST',
			body: form
		};
		return fetch(url, options).then(res => {
			return res.json();
		}).then(res => {
			expect(res.method).to.equal('POST');
			expect(res.headers['content-type']).to.startWith('multipart/form-data;boundary=');
			expect(res.headers['content-length']).to.be.a('string');
			expect(res.body).to.equal('a=1');
		});
	});

	it('should allow POST request with form-data using stream as body', () => {
		const form = new FormData();
		form.append('my_field', fs.createReadStream('test/utils/dummy.txt'));

		const url = `${base}multipart`;
		const options = {
			method: 'POST',
			body: form
		};

		return fetch(url, options).then(res => {
			return res.json();
		}).then(res => {
			expect(res.method).to.equal('POST');
			expect(res.headers['content-type']).to.startWith('multipart/form-data;boundary=');
			expect(res.headers['content-length']).to.be.undefined;
			expect(res.body).to.contain('my_field=');
		});
	});

	it('should allow POST request with form-data as body and custom headers', () => {
		const form = new FormData();
		form.append('a', '1');

		const headers = form.getHeaders();
		headers.b = '2';

		const url = `${base}multipart`;
		const options = {
			method: 'POST',
			body: form,
			headers
		};
		return fetch(url, options).then(res => {
			return res.json();
		}).then(res => {
			expect(res.method).to.equal('POST');
			expect(res.headers['content-type']).to.startWith('multipart/form-data; boundary=');
			expect(res.headers['content-length']).to.be.a('string');
			expect(res.headers.b).to.equal('2');
			expect(res.body).to.equal('a=1');
		});
	});

	it('should support spec-compliant form-data as POST body', () => {
		const form = new FormDataNode();

		const filename = path.join('test', 'utils', 'dummy.txt');

		form.set('field', 'some text');
		form.set('file', fs.createReadStream(filename), {
			size: fs.statSync(filename).size
		});

		const url = `${base}multipart`;
		const options = {
			method: 'POST',
			body: form
		};

		return fetch(url, options).then(res => res.json()).then(res => {
			expect(res.method).to.equal('POST');
			expect(res.headers['content-type']).to.startWith('multipart/form-data');
			expect(res.body).to.contain('field=');
			expect(res.body).to.contain('file=');
		});
	});

	it('should allow POST request with object body', () => {
		const url = `${base}inspect`;
		// Note that fetch simply calls tostring on an object
		const options = {
			method: 'POST',
			body: {a: 1}
		};
		return fetch(url, options).then(res => {
			return res.json();
		}).then(res => {
			expect(res.method).to.equal('POST');
			expect(res.body).to.equal('[object Object]');
			expect(res.headers['content-type']).to.equal('text/plain;charset=UTF-8');
			expect(res.headers['content-length']).to.equal('15');
		});
	});

	it('constructing a Response with URLSearchParams as body should have a Content-Type', () => {
		const parameters = new URLSearchParams();
		const res = new Response(parameters);
		res.headers.get('Content-Type');
		expect(res.headers.get('Content-Type')).to.equal('application/x-www-form-urlencoded;charset=UTF-8');
	});

	it('constructing a Request with URLSearchParams as body should have a Content-Type', () => {
		const parameters = new URLSearchParams();
		const request = new Request(base, {method: 'POST', body: parameters});
		expect(request.headers.get('Content-Type')).to.equal('application/x-www-form-urlencoded;charset=UTF-8');
	});

	it('Reading a body with URLSearchParams should echo back the result', () => {
		const parameters = new URLSearchParams();
		parameters.append('a', '1');
		return new Response(parameters).text().then(text => {
			expect(text).to.equal('a=1');
		});
	});

	// Body should been cloned...
	it('constructing a Request/Response with URLSearchParams and mutating it should not affected body', () => {
		const parameters = new URLSearchParams();
		const request = new Request(`${base}inspect`, {method: 'POST', body: parameters});
		parameters.append('a', '1');
		return request.text().then(text => {
			expect(text).to.equal('');
		});
	});

	it('should allow POST request with URLSearchParams as body', () => {
		const parameters = new URLSearchParams();
		parameters.append('a', '1');

		const url = `${base}inspect`;
		const options = {
			method: 'POST',
			body: parameters
		};
		return fetch(url, options).then(res => {
			return res.json();
		}).then(res => {
			expect(res.method).to.equal('POST');
			expect(res.headers['content-type']).to.equal('application/x-www-form-urlencoded;charset=UTF-8');
			expect(res.headers['content-length']).to.equal('3');
			expect(res.body).to.equal('a=1');
		});
	});

	it('should still recognize URLSearchParams when extended', () => {
		class CustomSearchParameters extends URLSearchParams { }
		const parameters = new CustomSearchParameters();
		parameters.append('a', '1');

		const url = `${base}inspect`;
		const options = {
			method: 'POST',
			body: parameters
		};
		return fetch(url, options).then(res => {
			return res.json();
		}).then(res => {
			expect(res.method).to.equal('POST');
			expect(res.headers['content-type']).to.equal('application/x-www-form-urlencoded;charset=UTF-8');
			expect(res.headers['content-length']).to.equal('3');
			expect(res.body).to.equal('a=1');
		});
	});

	/* For 100% code coverage, checks for duck-typing-only detection
	 * where both constructor.name and brand tests fail */
	it('should still recognize URLSearchParams when extended from polyfill', () => {
		class CustomPolyfilledSearchParameters extends URLSearchParams { }
		const parameters = new CustomPolyfilledSearchParameters();
		parameters.append('a', '1');

		const url = `${base}inspect`;
		const options = {
			method: 'POST',
			body: parameters
		};
		return fetch(url, options).then(res => {
			return res.json();
		}).then(res => {
			expect(res.method).to.equal('POST');
			expect(res.headers['content-type']).to.equal('application/x-www-form-urlencoded;charset=UTF-8');
			expect(res.headers['content-length']).to.equal('3');
			expect(res.body).to.equal('a=1');
		});
	});

	it('should overwrite Content-Length if possible', () => {
		const url = `${base}inspect`;
		// Note that fetch simply calls tostring on an object
		const options = {
			method: 'POST',
			headers: {
				'Content-Length': '1000'
			},
			body: 'a=1'
		};
		return fetch(url, options).then(res => {
			return res.json();
		}).then(res => {
			expect(res.method).to.equal('POST');
			expect(res.body).to.equal('a=1');
			expect(res.headers['transfer-encoding']).to.be.undefined;
			expect(res.headers['content-type']).to.equal('text/plain;charset=UTF-8');
			expect(res.headers['content-length']).to.equal('3');
		});
	});

	it('should allow PUT request', () => {
		const url = `${base}inspect`;
		const options = {
			method: 'PUT',
			body: 'a=1'
		};
		return fetch(url, options).then(res => {
			return res.json();
		}).then(res => {
			expect(res.method).to.equal('PUT');
			expect(res.body).to.equal('a=1');
		});
	});

	it('should allow DELETE request', () => {
		const url = `${base}inspect`;
		const options = {
			method: 'DELETE'
		};
		return fetch(url, options).then(res => {
			return res.json();
		}).then(res => {
			expect(res.method).to.equal('DELETE');
		});
	});

	it('should allow DELETE request with string body', () => {
		const url = `${base}inspect`;
		const options = {
			method: 'DELETE',
			body: 'a=1'
		};
		return fetch(url, options).then(res => {
			return res.json();
		}).then(res => {
			expect(res.method).to.equal('DELETE');
			expect(res.body).to.equal('a=1');
			expect(res.headers['transfer-encoding']).to.be.undefined;
			expect(res.headers['content-length']).to.equal('3');
		});
	});

	it('should allow PATCH request', () => {
		const url = `${base}inspect`;
		const options = {
			method: 'PATCH',
			body: 'a=1'
		};
		return fetch(url, options).then(res => {
			return res.json();
		}).then(res => {
			expect(res.method).to.equal('PATCH');
			expect(res.body).to.equal('a=1');
		});
	});

	it('should allow HEAD request', () => {
		const url = `${base}hello`;
		const options = {
			method: 'HEAD'
		};
		return fetch(url, options).then(res => {
			expect(res.status).to.equal(200);
			expect(res.statusText).to.equal('OK');
			expect(res.headers.get('content-type')).to.equal('text/plain');
			expect(res.body).to.be.an.instanceof(stream.Transform);
			return res.text();
		}).then(text => {
			expect(text).to.equal('');
		});
	});

	it('should allow HEAD request with content-encoding header', () => {
		const url = `${base}error/404`;
		const options = {
			method: 'HEAD'
		};
		return fetch(url, options).then(res => {
			expect(res.status).to.equal(404);
			expect(res.headers.get('content-encoding')).to.equal('gzip');
			return res.text();
		}).then(text => {
			expect(text).to.equal('');
		});
	});

	it('should allow OPTIONS request', () => {
		const url = `${base}options`;
		const options = {
			method: 'OPTIONS'
		};
		return fetch(url, options).then(res => {
			expect(res.status).to.equal(200);
			expect(res.statusText).to.equal('OK');
			expect(res.headers.get('allow')).to.equal('GET, HEAD, OPTIONS');
			expect(res.body).to.be.an.instanceof(stream.Transform);
		});
	});

	it('should reject decoding body twice', () => {
		const url = `${base}plain`;
		return fetch(url).then(res => {
			expect(res.headers.get('content-type')).to.equal('text/plain');
			return res.text().then(() => {
				expect(res.bodyUsed).to.be.true;
				return expect(res.text()).to.eventually.be.rejectedWith(Error);
			});
		});
	});

	it('should support maximum response size, multiple chunk', () => {
		const url = `${base}size/chunk`;
		const options = {
			size: 5
		};
		return fetch(url, options).then(res => {
			expect(res.status).to.equal(200);
			expect(res.headers.get('content-type')).to.equal('text/plain');
			return expect(res.text()).to.eventually.be.rejected
				.and.be.an.instanceOf(FetchError)
				.and.have.property('type', 'max-size');
		});
	});

	it('should support maximum response size, single chunk', () => {
		const url = `${base}size/long`;
		const options = {
			size: 5
		};
		return fetch(url, options).then(res => {
			expect(res.status).to.equal(200);
			expect(res.headers.get('content-type')).to.equal('text/plain');
			return expect(res.text()).to.eventually.be.rejected
				.and.be.an.instanceOf(FetchError)
				.and.have.property('type', 'max-size');
		});
	});

	it('should allow piping response body as stream', () => {
		const url = `${base}hello`;
		return fetch(url).then(res => {
			expect(res.body).to.be.an.instanceof(stream.Transform);
			return streamToPromise(res.body, chunk => {
				if (chunk === null) {
					return;
				}

				expect(chunk.toString()).to.equal('world');
			});
		});
	});

	it('should allow cloning a response, and use both as stream', () => {
		const url = `${base}hello`;
		return fetch(url).then(res => {
			const r1 = res.clone();
			expect(res.body).to.be.an.instanceof(stream.Transform);
			expect(r1.body).to.be.an.instanceof(stream.Transform);
			const dataHandler = chunk => {
				if (chunk === null) {
					return;
				}

				expect(chunk.toString()).to.equal('world');
			};

			return Promise.all([
				streamToPromise(res.body, dataHandler),
				streamToPromise(r1.body, dataHandler)
			]);
		});
	});

	it('should allow cloning a json response and log it as text response', () => {
		const url = `${base}json`;
		return fetch(url).then(res => {
			const r1 = res.clone();
			return Promise.all([res.json(), r1.text()]).then(results => {
				expect(results[0]).to.deep.equal({name: 'value'});
				expect(results[1]).to.equal('{"name":"value"}');
			});
		});
	});

	it('should allow cloning a json response, and then log it as text response', () => {
		const url = `${base}json`;
		return fetch(url).then(res => {
			const r1 = res.clone();
			return res.json().then(result => {
				expect(result).to.deep.equal({name: 'value'});
				return r1.text().then(result => {
					expect(result).to.equal('{"name":"value"}');
				});
			});
		});
	});

	it('should allow cloning a json response, first log as text response, then return json object', () => {
		const url = `${base}json`;
		return fetch(url).then(res => {
			const r1 = res.clone();
			return r1.text().then(result => {
				expect(result).to.equal('{"name":"value"}');
				return res.json().then(result => {
					expect(result).to.deep.equal({name: 'value'});
				});
			});
		});
	});

	it('should not allow cloning a response after its been used', () => {
		const url = `${base}hello`;
		return fetch(url).then(res =>
			res.text().then(() => {
				expect(() => {
					res.clone();
				}).to.throw(Error);
			})
		);
	});

	it('the default highWaterMark should equal 16384', () => {
		const url = `${base}hello`;
		return fetch(url).then(res => {
			expect(res.highWaterMark).to.equal(16384);
		});
	});

	it('should timeout on cloning response without consuming one of the streams when the second packet size is equal default highWaterMark', function () {
		this.timeout(300);
		const url = local.mockResponse(res => {
			// Observed behavior of TCP packets splitting:
			// - response body size <= 65438 → single packet sent
			// - response body size  > 65438 → multiple packets sent
			// Max TCP packet size is 64kB (https://stackoverflow.com/a/2614188/5763764),
			// but first packet probably transfers more than the response body.
			const firstPacketMaxSize = 65438;
			const secondPacketSize = 16 * 1024; // = defaultHighWaterMark
			res.end(crypto.randomBytes(firstPacketMaxSize + secondPacketSize));
		});
		return expect(
			fetch(url).then(res => res.clone().buffer())
		).to.timeout;
	});

	it('should timeout on cloning response without consuming one of the streams when the second packet size is equal custom highWaterMark', function () {
		this.timeout(300);
		const url = local.mockResponse(res => {
			const firstPacketMaxSize = 65438;
			const secondPacketSize = 10;
			res.end(crypto.randomBytes(firstPacketMaxSize + secondPacketSize));
		});
		return expect(
			fetch(url, {highWaterMark: 10}).then(res => res.clone().buffer())
		).to.timeout;
	});

	it('should not timeout on cloning response without consuming one of the streams when the second packet size is less than default highWaterMark', function () {
		this.timeout(300);
		const url = local.mockResponse(res => {
			const firstPacketMaxSize = 65438;
			const secondPacketSize = 16 * 1024; // = defaultHighWaterMark
			res.end(crypto.randomBytes(firstPacketMaxSize + secondPacketSize - 1));
		});
		return expect(
			fetch(url).then(res => res.clone().buffer())
		).not.to.timeout;
	});

	it('should not timeout on cloning response without consuming one of the streams when the second packet size is less than custom highWaterMark', function () {
		this.timeout(300);
		const url = local.mockResponse(res => {
			const firstPacketMaxSize = 65438;
			const secondPacketSize = 10;
			res.end(crypto.randomBytes(firstPacketMaxSize + secondPacketSize - 1));
		});
		return expect(
			fetch(url, {highWaterMark: 10}).then(res => res.clone().buffer())
		).not.to.timeout;
	});

	it('should not timeout on cloning response without consuming one of the streams when the response size is double the custom large highWaterMark - 1', function () {
		this.timeout(300);
		const url = local.mockResponse(res => {
			res.end(crypto.randomBytes((2 * 512 * 1024) - 1));
		});
		return expect(
			fetch(url, {highWaterMark: 512 * 1024}).then(res => res.clone().buffer())
		).not.to.timeout;
	});

	it('should allow get all responses of a header', () => {
		const url = `${base}cookie`;
		return fetch(url).then(res => {
			const expected = 'a=1, b=1';
			expect(res.headers.get('set-cookie')).to.equal(expected);
			expect(res.headers.get('Set-Cookie')).to.equal(expected);
		});
	});

	it('should return all headers using raw()', () => {
		const url = `${base}cookie`;
		return fetch(url).then(res => {
			const expected = [
				'a=1',
				'b=1'
			];

			expect(res.headers.raw()['set-cookie']).to.deep.equal(expected);
		});
	});

	it('should allow deleting header', () => {
		const url = `${base}cookie`;
		return fetch(url).then(res => {
			res.headers.delete('set-cookie');
			expect(res.headers.get('set-cookie')).to.be.null;
		});
	});

	it('should send request with connection keep-alive if agent is provided', () => {
		const url = `${base}inspect`;
		const options = {
			agent: new http.Agent({
				keepAlive: true
			})
		};
		return fetch(url, options).then(res => {
			return res.json();
		}).then(res => {
			expect(res.headers.connection).to.equal('keep-alive');
		});
	});

	it('should support fetch with Request instance', () => {
		const url = `${base}hello`;
		const request = new Request(url);
		return fetch(request).then(res => {
			expect(res.url).to.equal(url);
			expect(res.ok).to.be.true;
			expect(res.status).to.equal(200);
		});
	});

	it('should support fetch with Node.js URL object', () => {
		const url = `${base}hello`;
		const urlObject = new URL(url);
		const request = new Request(urlObject);
		return fetch(request).then(res => {
			expect(res.url).to.equal(url);
			expect(res.ok).to.be.true;
			expect(res.status).to.equal(200);
		});
	});

	it('should support fetch with WHATWG URL object', () => {
		const url = `${base}hello`;
		const urlObject = new URL(url);
		const request = new Request(urlObject);
		return fetch(request).then(res => {
			expect(res.url).to.equal(url);
			expect(res.ok).to.be.true;
			expect(res.status).to.equal(200);
		});
	});

	it('should keep `?` sign in URL when no params are given', () => {
		const url = `${base}question?`;
		const urlObject = new URL(url);
		const request = new Request(urlObject);
		return fetch(request).then(res => {
			expect(res.url).to.equal(url);
			expect(res.ok).to.be.true;
			expect(res.status).to.equal(200);
		});
	});

	it('if params are given, do not modify anything', () => {
		const url = `${base}question?a=1`;
		const urlObject = new URL(url);
		const request = new Request(urlObject);
		return fetch(request).then(res => {
			expect(res.url).to.equal(url);
			expect(res.ok).to.be.true;
			expect(res.status).to.equal(200);
		});
	});

	it('should preserve the hash (#) symbol', () => {
		const url = `${base}question?#`;
		const urlObject = new URL(url);
		const request = new Request(urlObject);
		return fetch(request).then(res => {
			expect(res.url).to.equal(url);
			expect(res.ok).to.be.true;
			expect(res.status).to.equal(200);
		});
	});

	it('should support reading blob as text', () => {
		return new Response('hello')
			.blob()
			.then(blob => blob.text())
			.then(body => {
				expect(body).to.equal('hello');
			});
	});

	it('should support reading blob as arrayBuffer', () => {
		return new Response('hello')
			.blob()
			.then(blob => blob.arrayBuffer())
			.then(ab => {
				const string = String.fromCharCode.apply(null, new Uint8Array(ab));
				expect(string).to.equal('hello');
			});
	});

	it('should support reading blob as stream', () => {
		return new Response('hello')
			.blob()
			.then(blob => streamToPromise(blob.stream(), data => {
				const string = data.toString();
				expect(string).to.equal('hello');
			}));
	});

	it('should support blob round-trip', () => {
		const url = `${base}hello`;

		let length;
		let type;

		return fetch(url).then(res => res.blob()).then(blob => {
			const url = `${base}inspect`;
			length = blob.size;
			type = blob.type;
			return fetch(url, {
				method: 'POST',
				body: blob
			});
		}).then(res => res.json()).then(({body, headers}) => {
			expect(body).to.equal('world');
			expect(headers['content-type']).to.equal(type);
			expect(headers['content-length']).to.equal(String(length));
		});
	});

	it('should support overwrite Request instance', () => {
		const url = `${base}inspect`;
		const request = new Request(url, {
			method: 'POST',
			headers: {
				a: '1'
			}
		});
		return fetch(request, {
			method: 'GET',
			headers: {
				a: '2'
			}
		}).then(res => {
			return res.json();
		}).then(body => {
			expect(body.method).to.equal('GET');
			expect(body.headers.a).to.equal('2');
		});
	});

	it('should support arrayBuffer(), blob(), text(), json() and buffer() method in Body constructor', () => {
		const body = new Body('a=1');
		expect(body).to.have.property('arrayBuffer');
		expect(body).to.have.property('blob');
		expect(body).to.have.property('text');
		expect(body).to.have.property('json');
		expect(body).to.have.property('buffer');
	});

	/* eslint-disable-next-line func-names */
	it('should create custom FetchError', function funcName() {
		const systemError = new Error('system');
		systemError.code = 'ESOMEERROR';

		const err = new FetchError('test message', 'test-error', systemError);
		expect(err).to.be.an.instanceof(Error);
		expect(err).to.be.an.instanceof(FetchError);
		expect(err.name).to.equal('FetchError');
		expect(err.message).to.equal('test message');
		expect(err.type).to.equal('test-error');
		expect(err.code).to.equal('ESOMEERROR');
		expect(err.errno).to.equal('ESOMEERROR');
		// Reading the stack is quite slow (~30-50ms)
		expect(err.stack).to.include('funcName').and.to.startWith(`${err.name}: ${err.message}`);
	});

	it('should support https request', function () {
		this.timeout(5000);
		const url = 'https://github.com/';
		const options = {
			method: 'HEAD'
		};
		return fetch(url, options).then(res => {
			expect(res.status).to.equal(200);
			expect(res.ok).to.be.true;
		});
	});

	// Issue #414
	it('should reject if attempt to accumulate body stream throws', () => {
		const res = new Response(stream.Readable.from((async function * () {
			yield Buffer.from('tada');
			await new Promise(resolve => setTimeout(resolve, 200));
			yield {tada: 'yes'};
		})()));

		return expect(res.text()).to.eventually.be.rejected
			.and.be.an.instanceOf(FetchError)
			.and.include({type: 'system'})
			.and.have.property('message').that.include('Could not create Buffer');
	});

	it('supports supplying a lookup function to the agent', () => {
		const url = `${base}redirect/301`;
		let called = 0;
		function lookupSpy(hostname, options, callback) {
			called++;
			return lookup(hostname, options, callback);
		}

		const agent = http.Agent({lookup: lookupSpy});
		return fetch(url, {agent}).then(() => {
			expect(called).to.equal(2);
		});
	});

	it('supports supplying a famliy option to the agent', () => {
		const url = `${base}redirect/301`;
		const families = [];
		const family = Symbol('family');
		function lookupSpy(hostname, options, callback) {
			families.push(options.family);
			return lookup(hostname, {}, callback);
		}

		const agent = http.Agent({lookup: lookupSpy, family});
		return fetch(url, {agent}).then(() => {
			expect(families).to.have.length(2);
			expect(families[0]).to.equal(family);
			expect(families[1]).to.equal(family);
		});
	});

	it('should allow a function supplying the agent', () => {
		const url = `${base}inspect`;

		const agent = new http.Agent({
			keepAlive: true
		});

		let parsedURL;

		return fetch(url, {
			agent(_parsedURL) {
				parsedURL = _parsedURL;
				return agent;
			}
		}).then(res => {
			return res.json();
		}).then(res => {
			// The agent provider should have been called
			expect(parsedURL.protocol).to.equal('http:');
			// The agent we returned should have been used
			expect(res.headers.connection).to.equal('keep-alive');
		});
	});

	it('should calculate content length and extract content type for each body type', () => {
		const url = `${base}hello`;
		const bodyContent = 'a=1';

		const streamBody = stream.Readable.from(bodyContent);
		const streamRequest = new Request(url, {
			method: 'POST',
			body: streamBody,
			size: 1024
		});

		const blobBody = new Blob([bodyContent], {type: 'text/plain'});
		const blobRequest = new Request(url, {
			method: 'POST',
			body: blobBody,
			size: 1024
		});

		const formBody = new FormData();
		formBody.append('a', '1');
		const formRequest = new Request(url, {
			method: 'POST',
			body: formBody,
			size: 1024
		});

		const bufferBody = Buffer.from(bodyContent);
		const bufferRequest = new Request(url, {
			method: 'POST',
			body: bufferBody,
			size: 1024
		});

		const stringRequest = new Request(url, {
			method: 'POST',
			body: bodyContent,
			size: 1024
		});

		const nullRequest = new Request(url, {
			method: 'GET',
			body: null,
			size: 1024
		});

		expect(getTotalBytes(streamRequest)).to.be.null;
		expect(getTotalBytes(blobRequest)).to.equal(blobBody.size);
		expect(getTotalBytes(formRequest)).to.not.be.null;
		expect(getTotalBytes(bufferRequest)).to.equal(bufferBody.length);
		expect(getTotalBytes(stringRequest)).to.equal(bodyContent.length);
		expect(getTotalBytes(nullRequest)).to.equal(0);

		expect(extractContentType(streamBody)).to.be.null;
		expect(extractContentType(blobBody)).to.equal('text/plain');
		expect(extractContentType(formBody)).to.startWith('multipart/form-data');
		expect(extractContentType(bufferBody)).to.be.null;
		expect(extractContentType(bodyContent)).to.equal('text/plain;charset=UTF-8');
		expect(extractContentType(null)).to.be.null;
	});

	it('should encode URLs as UTF-8', async () => {
		const url = `${base}möbius`;
<<<<<<< HEAD

		fetch(url).then(res => expect(res.url).to.equal(`${base}m%C3%B6bius`));
=======
		const res = await fetch(url);
		expect(res.url).to.equal(`${base}m%C3%B6bius`);
>>>>>>> 4083ce5c
	});
});<|MERGE_RESOLUTION|>--- conflicted
+++ resolved
@@ -2127,12 +2127,7 @@
 
 	it('should encode URLs as UTF-8', async () => {
 		const url = `${base}möbius`;
-<<<<<<< HEAD
-
-		fetch(url).then(res => expect(res.url).to.equal(`${base}m%C3%B6bius`));
-=======
 		const res = await fetch(url);
 		expect(res.url).to.equal(`${base}m%C3%B6bius`);
->>>>>>> 4083ce5c
 	});
 });